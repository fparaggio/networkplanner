<%inherit file="/base.mako"/>

<%def name="title()">
Scenario 
% if c.scenario:
${c.scenario.id} - ${c.scenario.name}
% endif
</%def>

<%def name="css()">
table {border-spacing: 0}
#map {position: absolute; top: 0; left: 0; width: 50%; height: 50%}
#information {position: absolute; top: 0; right: 0; width: 50%; height: 100%; overflow: auto}
#nodeSummary {position: absolute; bottom: 0; left: 0; width: 50%; height: 50%; overflow: auto}
#node {display: none}
#scenarioName {font-size: xx-large; margin-bottom: 10px}
#scenarioEdit {display: none; margin-bottom: 10px}
.summary1 {width: 31%}
.summary2 {width: 23%}
.summary3 {width: 23%}
.summary4 {width: 23%}
.flag {font-size: small; color: gray}

.positive {color: green}
.negative {color: red}

.nodeNormal {background-color: white} 
.nodeHover {background-color: #ff9900}
.nodeSelect {background-color: #ffff00}

.alignL {text-align: left}
.alignR {text-align: right}
.tableHeader {padding-right: 1em}

#nodeName {font-size: xx-large; margin-bottom: 20px; display: none}
#nodeInput {margin-bottom: 20px}
.nodeSection {font-size: x-large; font-weight: bold}
.value {font-weight: bold}
.plot {width: 300px; height: 100px}
</%def>

<%def name='head()'>
${h.stylesheet_link('/files/dataTables/css/dataTablesNP.css')}
${h.javascript_link('/files/dataTables/dataTablesPlus.min.js')}
${h.javascript_link('/files/flot/jquery.flot.min.js')}
% if 'MSIE' in request.user_agent:
${h.javascript_link('/files/flot/excanvas.min.js')}
% endif
${h.stylesheet_link('/files/openlayers/theme/default/style.css')}
${h.javascript_link('/files/openlayers/OpenLayers.js')}
${h.javascript_link('http://maps.google.com/maps/api/js?sensor=false')}
<style>
.olControlScaleLine {left: 5px; bottom: 40px}
.olLayerGoogleCopyright {display: none}
</style>
</%def>

<%def name="js()">
<% 
from np import model
from np.lib import variable_store
%>
% if c.status == model.statusPending:
    var secondsUntilRefreshDefault = 60;
    var secondsUntilRefresh = secondsUntilRefreshDefault;
    var intervalRefresh = window.setInterval(function () {
    var ending = secondsUntilRefresh > 1 ? 's' : '';
    $('#message').html('Checking scenario status in ' + secondsUntilRefresh + ' second' + ending + '...');
    secondsUntilRefresh -= 1;
    if (!secondsUntilRefresh) {
        $.get("${h.url('scenario_check', scenarioID=c.scenario.id)}", function(data) {
            if (data.isOk) {
                $('#message').html('Scenario has been processed.  Please be patient while the page refreshes...');
                window.clearInterval(intervalRefresh);
                window.location.reload(true);
            }
        });
        secondsUntilRefresh = secondsUntilRefreshDefault;
    }
}, 1000);
% elif c.status == model.statusDone:
// Add styling rules for system type and population
var myStyles = new OpenLayers.StyleMap({
   'default': new OpenLayers.Style({
        fillColor: '#6633FF',
        fillOpacity: 0.4,
        strokeColor: '#6633FF',
        strokeOpacity: 1,
<<<<<<< HEAD
        strokeWidth: 1,
=======
        strokeWidth: 1.1,
>>>>>>> 4dd85d9e
        strokeDashstyle: 'solid',
        strokeLinecap: 'round',
        extendDefault: 'true',
        display: 'visible'
    },
    {
        rules: [
            new OpenLayers.Rule({
                filter: new OpenLayers.Filter.Comparison({
                    type: OpenLayers.Filter.Comparison.LESS_THAN,
                    property: 'population',
                    value: ${c.populationQuartiles[0]}
                }),
                symbolizer: { pointRadius: 4 }
            }),
            new OpenLayers.Rule({
                filter: new OpenLayers.Filter.Comparison({
                    type: OpenLayers.Filter.Comparison.BETWEEN,
                    property: 'population',
                    lowerBoundary: ${c.populationQuartiles[0]},
                    upperBoundary: ${c.populationQuartiles[1]}
                }),
                symbolizer: { pointRadius: 6 }
            }),
            new OpenLayers.Rule({
                filter: new OpenLayers.Filter.Comparison({
                    type: OpenLayers.Filter.Comparison.BETWEEN,
                    property: 'population',
                    lowerBoundary: ${c.populationQuartiles[1]},
                    upperBoundary: ${c.populationQuartiles[2]}
                }),
                symbolizer: { pointRadius: 8 }
            }),
            new OpenLayers.Rule({
                filter: new OpenLayers.Filter.Comparison({
                    type: OpenLayers.Filter.Comparison.GREATER_THAN_OR_EQUAL_TO,
                    property: 'population',
                    value: ${c.populationQuartiles[2]},
                }),
                symbolizer: { pointRadius: 10 }
            }),
            new OpenLayers.Rule({
                elseFilter: true, // applies to everything else- need this to display line segments
                symbolizer: { }
            })
        ]
    }),
    'temporary': new OpenLayers.Style({ 
        fillColor: '#ff9900', 
        fillOpacity: 1, 
        strokeColor: '#ff9900', 
        strokeOpacity: 1, 
<<<<<<< HEAD
        strokeWidth: 1
=======
        strokeWidth: 1.1
>>>>>>> 4dd85d9e
    }),
    'select': new OpenLayers.Style({
        fillColor: '#ffff00',
        fillOpacity: 1,
        strokeColor: '#ffff00',
        strokeOpacity: 1,
<<<<<<< HEAD
        strokeWidth: 1
=======
        strokeWidth: 1.1
>>>>>>> 4dd85d9e
    })
});
// Change style based on system type
myStyles.addUniqueValueRules('default', 'system', {
    'unelectrified': {fillColor: '#000000', strokeColor: '#000000', strokeWidth: 1},
    'off-grid': {fillColor: '#00CC00', strokeColor: '#00CC00', strokeWidth: 1},
    'mini-grid': {fillColor: '#CC0033', strokeColor: '#CC0033', strokeWidth: 1},
    'grid': {fillColor: '#6633FF', strokeColor: '#6633FF', strokeWidth: 1}
});
// Change line layer style based on existing or proposed type
myStyles.addUniqueValueRules('default', 'is_existing', {
    1: { strokeDashstyle: 'solid' },
    0: { strokeDashstyle: 'dash' }
});

// Define map
var map = new OpenLayers.Map('map');
var layerSwitcher = new OpenLayers.Control.LayerSwitcher();
map.addControl(layerSwitcher);
map.addControl(new OpenLayers.Control.ScaleLine());
map.addLayers([
    new OpenLayers.Layer.Google("Google Physical", {type: google.maps.MapTypeId.TERRAIN}),
    new OpenLayers.Layer.Google("Google Streets", {numZoomLevels: 20}),
    new OpenLayers.Layer.Google("Google Hybrid", {type: google.maps.MapTypeId.HYBRID, numZoomLevels: 20}),
    new OpenLayers.Layer.Google("Google Satellite", {type: google.maps.MapTypeId.SATELLITE, numZoomLevels: 22})
]);
map.setCenter(new OpenLayers.LonLat(${c.mapCenter}), map.getZoomForExtent(new OpenLayers.Bounds(${c.mapBox})) - 1);
// Add features
var layer1 = new OpenLayers.Layer.Vector('Scenario ${c.scenario.id}', {styleMap: myStyles});
var geoJSONReader = new OpenLayers.Format.GeoJSON();
layer1.addFeatures(geoJSONReader.read(${h.literal(c.mapFeatures)}));
map.addLayer(layer1);
// Store
var featureByFeatureID = {}, featureCount = layer1.features.length;
for (var i=0; i<featureCount; i++) {
    var feature = layer1.features[i];
    featureByFeatureID[feature.fid] = feature;
}

// Prepare node data
var scenario1Data = eval('(${h.literal(c.scenario.exportJSON(complete=False))})')
var scenario2Data;
$.get('/scenarios/${c.scenario.id}.json', function(data) {
    scenario1Data = eval('(' + data + ')');
});
function isNumber(x) {return !isNaN(parseFloat(x)) && isFinite(x)}
function isInteger(x) {return parseInt(x) == Number(x)}
function formatInteger(x) {
    return addCommas(parseInt(Math.round(x)));
}
function formatFloat(x) {
    var xParsed = parseFloat(x);
    var xFormatted = addCommas(xParsed.toFixed(2));
    if (xFormatted == '0.00' && xParsed != 0) {
        xFormatted = xParsed.toPrecision(2);
    }
    return xFormatted;
}
// Define node summary
var nodeSummaryHover, scrollNodeSummary = 1;
function showNodeSummary(nodeID) {
    if (nodeSummaryHover) {
        nodeSummaryHover.attr('className', nodeSummaryHover.attr('className').replace('nodeHover', 'nodeNormal'));
    }
    nodeSummaryHover = $('#nodeSummary' + nodeID);
    nodeSummaryHover.attr('className', nodeSummaryHover.attr('className').replace('nodeNormal', 'nodeHover'));
    if (scrollNodeSummary) {
        $('#nodeSummary').scrollTop($('#nodeSummary').scrollTop() + nodeSummaryHover.position().top - $('#nodeSummary').height() / 2);
    }
}
// Define node detail
function showNodeDetail(nodeID) {
    // Change style for corresponding node summary
    var nodeSummarySelect = $('#nodeSummary' + nodeID);
    nodeSummarySelect.attr('className', nodeSummarySelect.attr('className').replace('nodeHover', 'nodeSelect'));
    // Hide scenario-level information
    $('#scenarioSummary').hide();
    // Show node detail
    $('#node').show();
    if (!scenario1Data) {
        $('#nodeInput').html('Scenario ${c.scenario.id} is still loading.&nbsp; Please try again in a few seconds.');
        return;
    }
    var nodeData = scenario1Data.outputs.variables.node[nodeID];
    var nodeInputByOption = nodeData.input;
    $('#nodeName').html(nodeInputByOption['name']).show();
    var nodeInputParts = [];
    for (var option in nodeInputByOption) {
        if ($.trim(option).length && option != 'x' && option != 'y' && option != 'name') {
            nodeInputParts.push(option + " = <span class=value>" + nodeInputByOption[option] + "</span>");
        }
    }
    $('#nodeInput').html(nodeInputParts.join('<br>'));
    var nodeOutputByOptionBySection = nodeData.output;
    for (var section in nodeOutputByOptionBySection) {
        var nodeOutputByOption = nodeOutputByOptionBySection[section];
        for (var option in nodeOutputByOption) {
            var value = nodeOutputByOption[option];
            var target = $(("#metric${variable_store.separator}" + section + "${variable_store.separator}" + option).replace(/ /g, '11').replace(/\(/g, '22').replace(/\)/g, '33'));
            if (/curve$/.test(option)) {
                var sectionTable = target.parent().parent().parent().parent();
                var sectionTableIsVisible = sectionTable.is(':visible');
                sectionTable.show();
                $.plot(target, [eval(value.split(';')[1])]);
                if (!sectionTableIsVisible) sectionTable.hide()
            } else {
                if (isInteger(value)) {
                    value = formatInteger(value);
                } else if (isNumber(value)) {
                    value = formatFloat(value);
                }
                target.html(value);
            }
        }
    }
}
function hideNodeDetail(nodeID) {
    // Hide node detail
    $('#node').hide();
    // Change style for corresponding node summary
    var nodeSummarySelect = $('#nodeSummary' + nodeID);
    nodeSummarySelect.attr('className', nodeSummarySelect.attr('className').replace('nodeSelect', 'nodeNormal'));
    // Show scenario-level information
    $('#scenarioSummary').show();
}

// Add node summary hover
$('.nodeSummary').hover(
    function() {
        scrollNodeSummary = 0;
        hoverControl.overFeature(featureByFeatureID['n' + getID(this)]);
    },
    function() {
        hoverControl.outFeature(featureByFeatureID['n' + getID(this)]);
        scrollNodeSummary = 1;
    }
);
// Add node summary select
var previousNode;
$('.nodeSummary').click(
    function() {
        // Unselect all map features
        if (previousNode != getID(this)) {
            selectControl.unselectAll();
            // Select the map feature
            selectControl.select(featureByFeatureID['n' + getID(this)]);
            previousNode = getID(this);
        }
    },
    function() {}
);

// Manage popup
var popup;
function destroyPopup() {
    if (popup) {
        map.removePopup(popup);
        popup.destroy();
        popup = null;
    }
}
// Add map hover
var hoverControl = new OpenLayers.Control.SelectFeature([layer1], {
    renderIntent: 'temporary',
    hover: true,
    highlightOnly: true,
    eventListeners: {
        featurehighlighted: function(e) {
            var feature = e.feature, featureID = feature.fid;
            // If the feature is a node,
            if (featureID[0] == 'n') {
                showNodeSummary(getNumber(featureID));
            }
            // If the feature is a segment,
            else {
                destroyPopup();
                popup = new OpenLayers.Popup.FramedCloud(featureID, feature.geometry.getBounds().getCenterLonLat(), null, (feature.attributes.is_existing == 1 ? 'Existing' : 'Proposed') + ' medium voltage line: ' + addCommas(feature.attributes.weight) + ' m', null, false, function() {});
                popup.contentDiv.style.fontSize = 'small';
                map.addPopup(popup);
                popup.events.register('click', map, function() {
                    destroyPopup();
                });
            }
        },
        featureunhighlighted: function(e) {
            destroyPopup();
        }
    }
});
map.addControl(hoverControl);
hoverControl.activate();

// Add map select
var selectControl = new OpenLayers.Control.SelectFeature([layer1], {
    renderIntent: 'select',
    hover: false,
    highlightOnly: false,
    onSelect: function(f) {
        // If the feature is a node,
        if (f.fid[0] == 'n') {
            showNodeDetail(getNumber(f.fid));
        }
    },
    onUnselect: function(f) {
        // If the feature is a node,
        if (f.fid[0] == 'n') {
            hideNodeDetail(getNumber(f.fid));
        }
    }
});
map.addControl(selectControl);
selectControl.activate();

function addCommas(x) {
    var parts = (x + '').split('.');
    var pattern = /(\d+)(\d{3})/;
	x1 = parts[0];
	x2 = parts.length > 1 ? '.' + parts[1] : '';
	while (pattern.test(x1)) {
		x1 = x1.replace(pattern, '$1' + ',' + '$2');
	}
	return x1 + x2;
}

<%
countBySystem = c.scenarioOutput['statistics']['metric']['count by system']
metricByOptionBySection = c.scenarioOutput['variables']['metric']
networkStatisticByName = c.scenarioOutput['statistics']['network']
%>
var comparisonLayer;
$('#compare').change(function() {
    // If the comparisonLayer is not defined,
    if (!comparisonLayer) {
        comparisonLayer = new OpenLayers.Layer.Vector('Compare', {styleMap: myStyles});
        map.addLayer(comparisonLayer);
    }
    // Destroy current features in layer
    comparisonLayer.destroyFeatures();
    // Load scenarioID
    var scenarioID = this.value;
    // Set
    layerSwitcher.maximizeControl();
    comparisonLayer.setName('Scenario ' + scenarioID);
    // Load geojson for scenario
    $.get('/scenarios/' + scenarioID + '.geojson', function(data) {
        // Add features to layer
        comparisonLayer.addFeatures(geoJSONReader.read(data));
    });
    // Load JSON for scenario
    $.get('/scenarios/' + scenarioID + '.json', {complete: 0}, function(data) {
        $('#scenario2').html('<b>Scenario ' + scenarioID + '</b>');
        scenario2Data = eval('(' + data + ')');
        showDiff(['variables', 'metric', 'system (off-grid)', 'system total discounted cost'], 'off_grid_cost', '$XXX');
        showDiff(['variables', 'metric', 'system (mini-grid)', 'system total discounted cost'], 'mini_grid_cost', '$XXX');
        showDiff(['variables', 'metric', 'system (grid)', 'system total discounted cost'], 'grid_cost', '$XXX');
        showDiff(['variables', 'metric', 'system (off-grid)', 'system total levelized cost'], 'off_grid_lcoe', '$XXX / kWh', formatFloat);
        showDiff(['variables', 'metric', 'system (mini-grid)', 'system total levelized cost'], 'mini_grid_lcoe', '$XXX / kWh', formatFloat);
        showDiff(['variables', 'metric', 'system (grid)', 'system total levelized cost'], 'grid_lcoe', '$XXX / kWh', formatFloat);
        showDiff(['statistics', 'metric', 'count by system', 'unelectrified'], 'unelectrified_count', 'XXX');
        showDiff(['statistics', 'metric', 'count by system', 'off-grid'], 'off_grid_count', 'XXX');
        showDiff(['statistics', 'metric', 'count by system', 'mini-grid'], 'mini_grid_count', 'XXX');
        showDiff(['statistics', 'metric', 'count by system', 'grid'], 'grid_count', 'XXX');
        showDiff(['statistics', 'network', 'old segment weight'], 'grid_length_old', 'XXX m');
        showDiff(['statistics', 'network', 'new segment weight'], 'grid_length_new', 'XXX m');
        $('#download2').html('<a class=linkOFF href="' + "${h.url('formatted_scenario', id='XXX', format='zip')}".replace('XXX', scenarioID) + '">Download</a>');
    });
});
function followKeys(keys, x) {
    for (var i = 0; i < keys.length; i++) {
        x = x[keys[i]];
    }
    return x;
}
function showDiff(keys, id, template, format) {
    if (!format) format = formatInteger;

    var value1 = followKeys(keys, scenario1Data.outputs);
    var value2 = followKeys(keys, scenario2Data.outputs);
    if (typeof value1 == 'undefined') value1 = 0;
    if (typeof value2 == 'undefined') value2 = 0;

    var difference = value2 - value1;
    var differenceObj = $('#' + id + '_diff');

    $('#' + id + '_2').html(template.replace('XXX', format(value2)));
    differenceObj.html(template.replace('XXX', format(difference))).removeClass('positive negative');

    if (difference > 0) {
        differenceObj.addClass('positive');
    } else if (difference < 0) {
        differenceObj.addClass('negative');
    }
}


% if h.getPersonID() == c.scenario.owner_id:
$('#scenarioName').hover(
    function() {$(this).append('<span class=flag> click to edit</span>')},
    function() {$(this).find('span.flag').remove()}
).click(function() {
    var obj = $(this);
    obj.find('span.flag').remove();
    $('#scenarioName').hide();
    $('#scenarioEdit').show();
    $('#scenarioEditName').focus();
});
$('#scenarioEditSave').click(function() {
    var scenarioName = $('#scenarioEditName').val();
    if (!scenarioName) {
        alert('Please enter a scenario name');
        $('#scenarioEditName').focus();
        return;
    }
    $('#scenarioEdit').hide();
    $('#scenarioName').html(scenarioName).show();
    updateScenario(scenarioName, $('#scenarioEditScope').val());
});
$('#scenarioEditCancel').click(function() {
    $('#scenarioEdit').hide();
    $('#scenarioName').show();
});
function updateScenario(scenarioName, scenarioScope) {
    $.ajax({
        type: 'PUT',
        url: "${h.url('scenario', id=c.scenario.id)}",
        data: {scenarioName: scenarioName, scenarioScope: scenarioScope},
        success: function(data) {
            if (!data.isOk) alert(data.message);
        },
        dataType: 'json'});
}
% endif

// Implement dataTable
$('#nodeSummaryTable').dataTable({
    "bPaginate": false,
    "bAutoWidth": true,
    "oLanguage": {
        'sSearch': 'Filter'
    },
    "aoColumns": [
        {'sType': 'string'},
        {'sType': 'formatted-num'},
        {'sType': 'currency'},
        {'sType': 'currency'},
        {'sType': 'currency'},
        {'sType': 'string'}
    ]
});
$('#nodeSummaryTable_filter input').focus();
% endif
</%def>

<%def name='toolbar()'>
<div id=legend>
Legend &nbsp; 
<span class="normalFONT">
<span style='background-color: #000000; opacity: 0.4'>&nbsp; &nbsp; </span> Unelectrified &nbsp;
<span style='background-color: #00CC00; opacity: 0.4'>&nbsp; &nbsp; </span> Off-grid &nbsp;
<span style='background-color: #CC0033; opacity: 0.4'>&nbsp; &nbsp; </span> Mini-grid &nbsp;
<span style='background-color: #6633FF; opacity: 0.4'>&nbsp; &nbsp; </span> Grid &nbsp;
</span>
</div>
</%def>

<%
from np import model
formatNumber = lambda x: h.format_number(int(round(float(x))))
formatFloat = lambda x: h.format_number('%0.2f' % float(x))
%>

% if not c.scenario:
You do not have access to this scenario, either because it is private to its owner or it does not exist.
% elif c.status == model.statusPending:
<div id=message></div>
% elif c.status == model.statusFailed:
<pre>${c.traceback}</pre>
% endif

<div id=map></div>

% if c.status == model.statusDone:
<div class=normalFONT id=nodeSummary>
<table class="normalFONT maximumWidth" id="nodeSummaryTable">
    <thead>
        <tr>
            <th class="alignL tableHeader"><b>Name</b></th>
            <th class="alignR tableHeader"><b>Pop</b></th>
            <th class="alignR tableHeader"><b>Off-grid</b></th>
            <th class="alignR tableHeader"><b>Mini-grid</b></th>
            <th class="alignR tableHeader"><b>Grid internal</b></th>
            <th class="alignR tableHeader"><b>System</b></th>
        </tr>
    </thead>
    <tbody>
% for node in c.nodes:
<%
    nodeID = node.id
    nodeInput = node.input
    nodeOutput = node.output
%>
    <tr id="nodeSummary${nodeID}" class="nodeSummary nodeNormal">
        <td class=alignL>${nodeInput.get('name', '').title()}</td>
        <td class=alignR>${formatNumber(nodeOutput['demographics']['population count'])}</td>
        <td class=alignR>$${formatNumber(nodeOutput['system (off-grid)']['system nodal discounted cost'])}</td>
        <td class=alignR>$${formatNumber(nodeOutput['system (mini-grid)']['system nodal discounted cost'])}</td>
        <td class=alignR>$${formatNumber(nodeOutput['system (grid)']['internal system nodal discounted cost'])}</td>
        <td class=alignR>${nodeOutput['metric']['system']}</td>
    </tr>
% endfor
   </tbody>
</table>
</div>
% endif


<div class=normalFONT id=information>
% if c.status == model.statusDone:
<%
countBySystem = c.scenarioOutput['statistics']['metric']['count by system']
metricByOptionBySection = c.scenarioOutput['variables']['metric']
networkStatisticByName = c.scenarioOutput['statistics']['network']
personID = h.getPersonID()
%>
<div class=normalFONT id=scenarioSummary>
<div id=scenarioName>${c.scenario.name}</div>
% if personID == c.scenario.owner_id:
<div id=scenarioEdit>
    <textarea id=scenarioEditName class="maximumWidth normalFONT" rows=3>${c.scenario.name}</textarea><br>
    <select id=scenarioEditScope>
        <option value=${model.scopePrivate}>Private</option>
        <option value=${model.scopePublic}>Public</option>
    </select>
    <input id=scenarioEditSave type=button value=Save title="Save changes">
    <input id=scenarioEditCancel type=button value=Cancel title="Cancel changes">
</div>
% endif
<table class="normalFONT maximumWidth">
    <tr>
        <td class="summary1"></td>
        <td class="summary2 alignR" id=scenario1>
            <b>Scenario ${c.scenario.id}</b>
        </td>
        <td class="summary3 alignR" id=scenario2>
        <b>Comparison</b>
        </td>
        <td class="summary4 alignR" id=diff>
        <b>Difference</b>
        </td>
    </tr>
    <tr>
        <td class="summary1">Unelectrified</td>
        <td class="summary2 alignR" id=unelectrified_count_1>${countBySystem.get('unelectrified', 0)}</td>
        <td class="summary3 alignR compare" id=unelectrified_count_2></td>
        <td class="summary4 alignR compare" id=unelectrified_count_diff></td>
    </tr>
    <tr>
        <td class="summary1">Off-grid</td>
        <td class="summary2 alignR" id=off_grid_count_1>${countBySystem.get('off-grid', 0)}</td>
        <td class="summary3 alignR compare" id=off_grid_count_2></td>
        <td class="summary4 alignR compare" id=off_grid_count_diff></td>
    </tr>
    <tr>
        <td class="summary1">Off-grid cost</td>
        <td class="summary2 alignR" id=off_grid_cost_1>$${formatNumber(float(metricByOptionBySection['system (off-grid)']['system total discounted cost']))}</td>
        <td class="summary3 alignR compare" id=off_grid_cost_2></td>
        <td class="summary4 alignR compare" id=off_grid_cost_diff></td>
    </tr>
    <tr>
        <td class="summary1">Off-grid cost levelized</td>
        <td class="summary2 alignR" id=off_grid_lcoe_1>$${formatFloat(metricByOptionBySection['system (off-grid)']['system total levelized cost'])} / kWh</td>
        <td class="summary3 alignR compare" id=off_grid_lcoe_2></td>
        <td class="summary4 alignR compare" id=off_grid_lcoe_diff></td>
    </tr>
    <tr>
        <td class="summary1">Mini-grid</td>
        <td class="summary2 alignR" id=mini_grid_count_1>${countBySystem.get('mini-grid', 0)}</td>
        <td class="summary3 alignR compare" id=mini_grid_count_2></td>
        <td class="summary4 alignR compare" id=mini_grid_count_diff></td>
    </tr>
    <tr>
        <td class="summary1">Mini-grid cost</td>
        <td class="summary2 alignR" id=mini_grid_cost_1>$${formatNumber(float(metricByOptionBySection['system (mini-grid)']['system total discounted cost']))}</td>
        <td class="summary3 alignR compare" id=mini_grid_cost_2></td>
        <td class="summary4 alignR compare" id=mini_grid_cost_diff></td>
    </tr>
    <tr>
        <td class="summary1">Mini-grid cost levelized</td>
        <td class="summary2 alignR" id=mini_grid_lcoe_1>$${formatFloat(metricByOptionBySection['system (mini-grid)']['system total levelized cost'])} / kWh</td>
        <td class="summary3 alignR compare" id=mini_grid_lcoe_2></td>
        <td class="summary4 alignR compare" id=mini_grid_lcoe_diff></td>
    </tr>
    <tr>
        <td class="summary1">Grid</td>
        <td class="summary2 alignR" id=grid_count_1>${countBySystem.get('grid', 0)}</td>
        <td class="summary3 alignR compare" id=grid_count_2></td>
        <td class="summary4 alignR compare" id=grid_count_diff></td>
    </tr>
    <tr>
        <td class="summary1">Grid cost</td>
        <td class="summary2 alignR" id=grid_cost_1>$${formatNumber(float(metricByOptionBySection['system (grid)']['system total discounted cost']))}</td>
        <td class="summary3 alignR compare" id=grid_cost_2></td>
        <td class="summary4 alignR compare" id=grid_cost_diff></td>
    </tr>
    <tr>
        <td class="summary1">Grid cost levelized</td>
        <td class="summary2 alignR" id=grid_lcoe_1>$${formatFloat(metricByOptionBySection['system (grid)']['system total levelized cost'])} / kWh</td>
        <td class="summary3 alignR compare" id=grid_lcoe_2></td>
        <td class="summary4 alignR compare" id=grid_lcoe_diff></td>
    </tr>
    <tr>
        <td class="summary1">Grid length existing</td>
        <td class="summary2 alignR" id=grid_length_old_1>${formatNumber(networkStatisticByName['old segment weight'])} m</td>
        <td class="summary3 alignR compare" id=grid_length_old_2></td>
        <td class="summary4 alignR compare" id=grid_length_old_diff></td>
    </tr>
    <tr>
        <td class="summary1">Grid length proposed</td>
        <td class="summary2 alignR" id=grid_length_new_1>${formatNumber(networkStatisticByName['new segment weight'])} m</td>
        <td class="summary3 alignR compare" id=grid_length_new_2></td>
        <td class="summary4 alignR compare" id=grid_length_new_diff></td>
    </tr>
    <tr>
        <td class="summary1"></td>
        <td class="summary2 alignR" id=download1><a class=linkOFF href="${h.url('formatted_scenario', id=c.scenario.id, format='zip')}">Download</a></td>
        <td class="summary3 alignR compare" id=download2></td>
        <tdclass="summary4 alignR compare" ></td>
    </tr>
</table>
<br>
<select id=compare class=maximumWidth size=10 title="Select a comparison">
% for scenario in c.scenarios:
    <option value=${scenario.id}>Scenario ${scenario.id} - ${scenario.name}</option>
% endfor
</select>
</div>

<%
from np.lib import variable_store
variableByOptionBySection = c.metricModel.VariableStore(c.nodes[0].output).getVariableByOptionBySection()
%>
<div id=node>
<div id=nodeName></div>
<div id=nodeInput></div>
<div id=nodeOutput>
% for sIndex, section in enumerate(c.metricModel.sections):
<% variableByOption = variableByOptionBySection[section] %>
    <div id="section${sIndex}" class="tabOFF nodeSection">${section.capitalize()}</div>
    <table id="section${sIndex}_" class="tab_ maximumWidth">
    % for option in sorted(variableByOption):
    <% variable = variableByOption[option] %>
        <tr>
            <td><a href="/docs/metric-${c.metricModel.__name__}.html#${variable_store.formatLabel(variable)}" class=linkOFF target=_blank>${option.capitalize()}</a></td>
        % if option.endswith('curve'):
            <td colspan=2><div id="${variable_store.formatKey('metric', variable)}" class=plot></div></td>
        % else:
            <td id="${variable_store.formatKey('metric', variable)}" class="value alignR"></td>
            <td>${variable.units}</td>
        % endif
        </tr>
    % endfor
    </table>
% endfor
</div>
<br>
Click elsewhere on the map to see the scenario overview
</div>
% endif<|MERGE_RESOLUTION|>--- conflicted
+++ resolved
@@ -50,8 +50,8 @@
 ${h.javascript_link('/files/openlayers/OpenLayers.js')}
 ${h.javascript_link('http://maps.google.com/maps/api/js?sensor=false')}
 <style>
-.olControlScaleLine {left: 5px; bottom: 40px}
-.olLayerGoogleCopyright {display: none}
+.olLayerGoogleCopyright {right: 3px; bottom: 2px; left: auto}
+.olLayerGooglePoweredBy {display: none}
 </style>
 </%def>
 
@@ -86,11 +86,7 @@
         fillOpacity: 0.4,
         strokeColor: '#6633FF',
         strokeOpacity: 1,
-<<<<<<< HEAD
-        strokeWidth: 1,
-=======
         strokeWidth: 1.1,
->>>>>>> 4dd85d9e
         strokeDashstyle: 'solid',
         strokeLinecap: 'round',
         extendDefault: 'true',
@@ -143,22 +139,14 @@
         fillOpacity: 1, 
         strokeColor: '#ff9900', 
         strokeOpacity: 1, 
-<<<<<<< HEAD
-        strokeWidth: 1
-=======
         strokeWidth: 1.1
->>>>>>> 4dd85d9e
     }),
     'select': new OpenLayers.Style({
         fillColor: '#ffff00',
         fillOpacity: 1,
         strokeColor: '#ffff00',
         strokeOpacity: 1,
-<<<<<<< HEAD
-        strokeWidth: 1
-=======
         strokeWidth: 1.1
->>>>>>> 4dd85d9e
     })
 });
 // Change style based on system type
